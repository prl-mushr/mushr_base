#!/usr/bin/env python

from threading import Lock

import numpy as np
import rospy
import tf
import tf.transformations
from geometry_msgs.msg import PoseStamped, PoseWithCovarianceStamped
from nav_msgs.srv import GetMap
from sensor_msgs.msg import JointState
from std_msgs.msg import Float64
from vesc_msgs.msg import VescStateStamped

import utils


"""
Publishes joint and tf information about the racecar
"""


class RacecarState:
    """
    __init__: Initialize params, publishers, subscribers, and timer
    """

    def __init__(self):
        # speed (rpm) = self.SPEED_TO_ERPM_OFFSET + self.SPEED_TO_ERPM_GAIN * speed (m/s)
        self.SPEED_TO_ERPM_OFFSET = float(
            rospy.get_param("/vesc/speed_to_erpm_offset", 0.0)
        )
        self.SPEED_TO_ERPM_GAIN = float(
            rospy.get_param("/vesc/speed_to_erpm_gain", 4614.0)
        )

        # servo angle = self.STEERING_TO_SERVO_OFFSET + self.STEERING_TO_SERVO_GAIN * steering_angle (rad)
        self.STEERING_TO_SERVO_OFFSET = float(
            rospy.get_param("/vesc/steering_angle_to_servo_offset", 0.5304)
        )
        self.STEERING_TO_SERVO_GAIN = float(
            rospy.get_param("/vesc/steering_angle_to_servo_gain", -1.2135)
        )

        # Length of the car
        self.CAR_LENGTH = float(rospy.get_param("/vesc/chassis_length", 0.33))

        # Width of the car
        self.CAR_WIDTH = float(rospy.get_param("/vesc/wheelbase", 0.25))

        # The radius of the car wheel in meters
        self.CAR_WHEEL_RADIUS = 0.0976 / 2.0

        # Rate at which to publish joints and tf
        self.UPDATE_RATE = float(rospy.get_param("~update_rate", 20.0))

        # Speed noise mean is computed as the most recent speed multiplied by this value
        self.SPEED_OFFSET = float(rospy.get_param("~speed_offset", 0.00))

        # Speed noise std dev
        self.SPEED_NOISE = float(rospy.get_param("~speed_noise", 0.0001))

        # Steering angle noise mean is cimputed as the most recent steering angle multiplied by this value
        self.STEERING_ANGLE_OFFSET = float(
            rospy.get_param("~steering_angle_offset", 0.00)
        )

        # Steering angle noise std dev
        self.STEERING_ANGLE_NOISE = float(
            rospy.get_param("~steering_angle_noise", 0.000001)
        )

        # Forward direction noise mean
        self.FORWARD_OFFSET = float(rospy.get_param("~forward_offset", 0.0))

        # Forward direction noise std dev
        self.FORWARD_FIX_NOISE = float(rospy.get_param("~forward_fix_noise", 0.0000001))

        # Additional zero-mean gaussian noise added to forward direction
        # std dev is most recent velocity times this value
        self.FORWARD_SCALE_NOISE = float(rospy.get_param("~forward_scale_noise", 0.001))

        # Side direction noise mean
        self.SIDE_OFFSET = float(rospy.get_param("~side_offset", 0.0))

        # Side direction noise std dev
        self.SIDE_FIX_NOISE = float(rospy.get_param("~side_fix_noise", 0.000001))

        # Additional zero-mean gaussian noise added to side direction
        # std dev is most recent velocity times this value
        self.SIDE_SCALE_NOISE = float(rospy.get_param("~side_scale_noise", 0.001))

        # Theta noise mean
        self.THETA_OFFSET = float(rospy.get_param("~theta_offset", 0.0))

        # Theta noise std dev
        self.THETA_FIX_NOISE = float(rospy.get_param("~theta_fix_noise", 0.000001))

        # Forces the base_footprint tf to stay in bounds, i.e. updates to the odometry
        # that make base_footprint go out of bounds will be ignored.
        # Only set to true if a map is available.
        self.FORCE_IN_BOUNDS = bool(rospy.get_param("~force_in_bounds", False))

        # The map and map params
        self.permissible_region = None
        self.map_info = None

        # Get the map
        if self.FORCE_IN_BOUNDS:
            self.permissible_region, self.map_info = self.get_map()

        # The most recent time stamp
        self.last_stamp = None

        # The most recent speed (m/s)
        self.last_speed = 0.0
        self.last_speed_lock = Lock()

        # The most recent steering angle (rad)
        self.last_steering_angle = 0.0
        self.last_steering_angle_lock = Lock()

        # The most recent transform from odom to base_footprint
        self.cur_odom_to_base_trans = np.array([0, 0], dtype=np.float)
        self.cur_odom_to_base_rot = 0.0
        self.cur_odom_to_base_lock = Lock()

        # The most recent transform from the map to odom
        self.cur_map_to_odom_trans = np.array([0, 0], dtype=np.float)
        self.cur_map_to_odom_rot = 0.0
        self.cur_map_to_odom_lock = Lock()

        # Message used to publish joint values
        self.joint_msg = JointState()
        self.joint_msg.name = [
            "front_left_wheel_throttle",
            "front_right_wheel_throttle",
            "back_left_wheel_throttle",
            "back_right_wheel_throttle",
            "front_left_wheel_steer",
            "front_right_wheel_steer",
        ]
        self.joint_msg.position = [0, 0, 0, 0, 0, 0]
        self.joint_msg.velocity = []
        self.joint_msg.effort = []

        # Publishes joint messages
        self.br = tf.TransformBroadcaster()

        # Duration param controls how often to publish default map to odom tf
        # if no other nodes are publishing it
        self.transformer = tf.TransformListener()

        # Publishes joint values
        self.state_pub = rospy.Publisher("/car_pose", PoseStamped, queue_size=1)

        # Publishes joint values
        self.cur_joints_pub = rospy.Publisher("/joint_states", JointState, queue_size=1)

        # Subscribes to the initial pose of the car
        self.init_pose_sub = rospy.Subscriber(
            "/initialpose", PoseWithCovarianceStamped, self.init_pose_cb, queue_size=1
        )

        # Subscribes to info about the bldc (particularly the speed in rpm)
        self.speed_sub = rospy.Subscriber(
            "/vesc/sensors/core", VescStateStamped, self.speed_cb, queue_size=1
        )

        # Subscribes to the position of the servo arm
        self.servo_sub = rospy.Subscriber(
            "/vesc/sensors/servo_position_command", Float64, self.servo_cb, queue_size=1
        )

        # Timer to updates joints and tf
        self.update_timer = rospy.Timer(
            rospy.Duration.from_sec(1.0 / self.UPDATE_RATE), self.timer_cb
        )

    """
    clip_angle: Clip an angle to be between -pi and pi
      val: Angle in radians
      Returns: Equivalent angle between -pi and pi (rad)
    """

    def clip_angle(self, val):
        while val > np.pi:
            val -= 2 * np.pi

        while val < -np.pi:
            val += 2 * np.pi
        return val

    """
    init_pose_cb: Callback to capture the initial pose of the car
      msg: geometry_msg/PoseStamped containing the initial pose
    """

    def init_pose_cb(self, msg):

        # Get the pose of the car w.r.t the map in meters
        rx_trans = np.array(
            [msg.pose.pose.position.x, msg.pose.pose.position.y], dtype=np.float
        )
        rx_rot = utils.quaternion_to_angle(msg.pose.pose.orientation)

        # Get the pose of the car w.r.t the map in pixels
        if self.map_info is not None:
            map_rx_pose = utils.world_to_map(
                (rx_trans[0], rx_trans[1], rx_rot), self.map_info
            )

        # Update the pose of the car if either bounds checking is not enabled,
        # or bounds checking is enabled but the car is in-bounds
        if (
            self.permissible_region is None
            or self.permissible_region[
                int(map_rx_pose[1] + 0.5), int(map_rx_pose[0] + 0.5)
            ]
            == 1
        ):

            self.cur_odom_to_base_lock.acquire()
            self.cur_map_to_odom_lock.acquire()

            # Compute where the car is w.r.t the odometry frame
            offset_in_map = rx_trans - self.cur_map_to_odom_trans
            self.cur_odom_to_base_trans = np.zeros(2, dtype=np.float)
            self.cur_odom_to_base_trans[0] = offset_in_map[0] * np.cos(
                -self.cur_map_to_odom_rot
            ) - offset_in_map[1] * np.sin(-self.cur_map_to_odom_rot)
            self.cur_odom_to_base_trans[1] = offset_in_map[0] * np.sin(
                -self.cur_map_to_odom_rot
            ) + offset_in_map[1] * np.cos(-self.cur_map_to_odom_rot)
            self.cur_odom_to_base_rot = rx_rot - self.cur_map_to_odom_rot

            self.cur_map_to_odom_lock.release()
            self.cur_odom_to_base_lock.release()

    """
    speed_cb: Callback to capture the speed of the car
      msg: vesc_msgs/VescStateStamped message containing the speed of the car (rpm)
    """

    def speed_cb(self, msg):
        self.last_speed_lock.acquire()
        self.last_speed = (
            msg.state.speed - self.SPEED_TO_ERPM_OFFSET
        ) / self.SPEED_TO_ERPM_GAIN
        self.last_speed_lock.release()

    """
    servo_cb: Callback to capture the steering angle of the car
      msg: std_msgs/Float64 message containing the servo value
    """

    def servo_cb(self, msg):
        self.last_steering_angle_lock.acquire()
        self.last_steering_angle = (
            msg.data - self.STEERING_TO_SERVO_OFFSET
        ) / self.STEERING_TO_SERVO_GAIN
        self.last_steering_angle_lock.release()

    """
    timer_cb: Callback occuring at a rate of self.UPDATE_RATE. Updates the car joint
              angles and tf of the base_footprint w.r.t odom. Will also publish
              the tf between odom and map if it detects that no such tf is already
              being published. Also publishes robot state as a PoseStamped msg.
      event: Information about when this callback occurred
    """

    def timer_cb(self, event):
        now = rospy.Time.now()

        # Publish a tf between map and odom if one does not already exist
        # Otherwise, get the most recent tf between map and odom
        self.cur_map_to_odom_lock.acquire()
<<<<<<< HEAD
        if not self.transformer.canTransform("odom", "map", rospy.Time(0)):
            self.br.sendTransform(
                (self.cur_map_to_odom_trans[0], self.cur_map_to_odom_trans[1], 0.0),
                tf.transformations.quaternion_from_euler(
                    0, 0, self.cur_map_to_odom_rot
                ),
                now,
                "odom",
                "map",
            )
        else:
            tmp_trans, tmp_rot = self.transformer.lookupTransform(
                "odom", "map", rospy.Time(0)
            )
            self.cur_map_to_odom_trans[0] = tmp_trans[0]
            self.cur_map_to_odom_trans[1] = tmp_trans[1]
            self.cur_map_to_odom_rot = (
                tf.transformations.euler_from_quaternion(tmp_rot)
            )[2]
=======
        try:
          tmp_trans, tmp_rot = self.transformer.lookupTransform("/odom", "/map", rospy.Time(0))
          self.cur_map_to_odom_trans[0] = tmp_trans[0]
          self.cur_map_to_odom_trans[1] = tmp_trans[1]
          self.cur_map_to_odom_rot = (tf.transformations.euler_from_quaternion(tmp_rot))[2]

          if tmp_trans[2] == -0.0001:
            self.br.sendTransform((self.cur_map_to_odom_trans[0],self.cur_map_to_odom_trans[1],0.0001)
                    ,tf.transformations.quaternion_from_euler(0, 0, self.cur_map_to_odom_rot),now, "/odom", "/map")

        except Exception as e:
          self.br.sendTransform((self.cur_map_to_odom_trans[0],self.cur_map_to_odom_trans[1],0.0001)
                ,tf.transformations.quaternion_from_euler(0, 0, self.cur_map_to_odom_rot),now, "/odom", "/map")
>>>>>>> dfb3356d
        self.cur_map_to_odom_lock.release()

        # Get the time since the last update
        if self.last_stamp is None:
            self.last_stamp = now
        dt = (now - self.last_stamp).to_sec()

        # Add noise to the speed
        self.last_speed_lock.acquire()
        v = self.last_speed + np.random.normal(
            loc=self.SPEED_OFFSET * self.last_speed, scale=self.SPEED_NOISE, size=1
        )
        self.last_speed_lock.release()

        # Add noise to the steering angle
        self.last_steering_angle_lock.acquire()
        delta = self.last_steering_angle + np.random.normal(
            loc=self.STEERING_ANGLE_OFFSET * self.last_steering_angle,
            scale=self.STEERING_ANGLE_NOISE,
            size=1,
        )
        self.last_steering_angle_lock.release()

        self.cur_odom_to_base_lock.acquire()

        # Apply kinematic car model to the previous pose
        new_pose = np.array(
            [
                self.cur_odom_to_base_trans[0],
                self.cur_odom_to_base_trans[1],
                self.cur_odom_to_base_rot,
            ],
            dtype=np.float,
        )
        if np.abs(delta) < 1e-2:
            # Changes in x, y, and theta
            dtheta = 0
            dx = v * np.cos(self.cur_odom_to_base_rot) * dt
            dy = v * np.sin(self.cur_odom_to_base_rot) * dt

            # New joint values
            joint_left_throttle = v * dt / self.CAR_WHEEL_RADIUS
            joint_right_throttle = v * dt / self.CAR_WHEEL_RADIUS
            joint_left_steer = 0.0
            joint_right_steer = 0.0

        else:
            # Changes in x, y, and theta
            tan_delta = np.tan(delta)
            dtheta = ((v / self.CAR_LENGTH) * tan_delta) * dt
            dx = (self.CAR_LENGTH / tan_delta) * (
                np.sin(self.cur_odom_to_base_rot + dtheta)
                - np.sin(self.cur_odom_to_base_rot)
            )
            dy = (self.CAR_LENGTH / tan_delta) * (
                -1 * np.cos(self.cur_odom_to_base_rot + dtheta)
                + np.cos(self.cur_odom_to_base_rot)
            )

            # New joint values
            # Applt kinematic car model to compute wheel deltas
            h_val = (self.CAR_LENGTH / tan_delta) - (self.CAR_WIDTH / 2.0)
            joint_outer_throttle = (
                ((self.CAR_WIDTH + h_val) / (0.5 * self.CAR_WIDTH + h_val))
                * v
                * dt
                / self.CAR_WHEEL_RADIUS
            )
            joint_inner_throttle = (
                ((h_val) / (0.5 * self.CAR_WIDTH + h_val))
                * v
                * dt
                / self.CAR_WHEEL_RADIUS
            )
            joint_outer_steer = np.arctan2(self.CAR_LENGTH, self.CAR_WIDTH + h_val)
            joint_inner_steer = np.arctan2(self.CAR_LENGTH, h_val)

            # Assign joint values according to whether we are turning left or right
            if (delta) > 0.0:
                joint_left_throttle = joint_inner_throttle
                joint_right_throttle = joint_outer_throttle
                joint_left_steer = joint_inner_steer
                joint_right_steer = joint_outer_steer

            else:
                joint_left_throttle = joint_outer_throttle
                joint_right_throttle = joint_inner_throttle
                joint_left_steer = joint_outer_steer - np.pi
                joint_right_steer = joint_inner_steer - np.pi

        # Apply kinematic model updates and noise to the new pose
        new_pose[0] += (
            dx
            + np.random.normal(
                loc=self.FORWARD_OFFSET, scale=self.FORWARD_FIX_NOISE, size=1
            )
            + np.random.normal(
                loc=0.0, scale=np.abs(v) * self.FORWARD_SCALE_NOISE, size=1
            )
        )
        new_pose[1] += (
            dy
            + np.random.normal(loc=self.SIDE_OFFSET, scale=self.SIDE_FIX_NOISE, size=1)
            + np.random.normal(loc=0.0, scale=np.abs(v) * self.SIDE_SCALE_NOISE, size=1)
        )
        new_pose[2] += dtheta + np.random.normal(
            loc=self.THETA_OFFSET, scale=self.THETA_FIX_NOISE, size=1
        )

        new_pose[2] = self.clip_angle(new_pose[2])

        # Compute the new pose w.r.t the map in meters
        new_map_pose = np.zeros(3, dtype=np.float)
        new_map_pose[0] = self.cur_map_to_odom_trans[0] + (
            new_pose[0] * np.cos(self.cur_map_to_odom_rot)
            - new_pose[1] * np.sin(self.cur_map_to_odom_rot)
        )
        new_map_pose[1] = self.cur_map_to_odom_trans[1] + (
            new_pose[0] * np.sin(self.cur_map_to_odom_rot)
            + new_pose[1] * np.cos(self.cur_map_to_odom_rot)
        )
        new_map_pose[2] = self.cur_map_to_odom_rot + new_pose[2]

        # Get the new pose w.r.t the map in pixels
        if self.map_info is not None:
            new_map_pose = utils.world_to_map(new_map_pose, self.map_info)

        # Update the pose of the car if either bounds checking is not enabled,
        # or bounds checking is enabled but the car is in-bounds
<<<<<<< HEAD
        if (
            self.permissible_region is None
            or self.permissible_region[
                int(new_map_pose[1] + 0.5), int(new_map_pose[0] + 0.5)
            ]
            == 1
        ):
=======
        new_map_pose_x = int(new_map_pose[0]+0.5)
        new_map_pose_y = int(new_map_pose[1]+0.5)
        if (self.permissible_region is None or 
            (new_map_pose_x >= 0 and 
             new_map_pose_x < self.permissible_region.shape[1] and
             new_map_pose_y >= 0 and
             new_map_pose_y < self.permissible_region.shape[0] and
             self.permissible_region[new_map_pose_y, new_map_pose_x] == 1)):
>>>>>>> dfb3356d
            # Update pose of base_footprint w.r.t odom
            self.cur_odom_to_base_trans[0] = new_pose[0]
            self.cur_odom_to_base_trans[1] = new_pose[1]
            self.cur_odom_to_base_rot = new_pose[2]

            # Update joint values
            self.joint_msg.position[0] += joint_left_throttle
            self.joint_msg.position[1] += joint_right_throttle
            self.joint_msg.position[2] += joint_left_throttle
            self.joint_msg.position[3] += joint_right_throttle
            self.joint_msg.position[4] = joint_left_steer
            self.joint_msg.position[5] = joint_right_steer

            # Clip all joint angles
            for i in range(len(self.joint_msg.position)):
                self.joint_msg.position[i] = self.clip_angle(self.joint_msg.position[i])

        # Publish the tf from odom to base_footprint
        self.br.sendTransform(
            (self.cur_odom_to_base_trans[0], self.cur_odom_to_base_trans[1], 0.0),
            tf.transformations.quaternion_from_euler(0, 0, self.cur_odom_to_base_rot),
            now,
            "base_footprint",
            "odom",
        )

        # Publish the joint states
        self.joint_msg.header.stamp = now
        self.cur_joints_pub.publish(self.joint_msg)

        self.last_stamp = now

        self.cur_odom_to_base_lock.release()

        # Publish current state as a PoseStamped topic
        cur_pose = PoseStamped()
        cur_pose.header.frame_id = "map"
        cur_pose.header.stamp = now
        cur_pose.pose.position.x = (
            self.cur_odom_to_base_trans[0] + self.cur_map_to_odom_trans[0]
        )
        cur_pose.pose.position.y = (
            self.cur_odom_to_base_trans[1] + self.cur_map_to_odom_trans[1]
        )
        cur_pose.pose.position.z = 0.0
        rot = self.cur_odom_to_base_rot + self.cur_map_to_odom_rot
        cur_pose.pose.orientation = utils.angle_to_quaternion(rot)
        self.state_pub.publish(cur_pose)

    """
    get_map: Get the map and map meta data
      Returns: A tuple
                First element is array representing map
                  0 indicates out of bounds, 1 indicates in bounds
                Second element is nav_msgs/MapMetaData message with meta data about the map
    """

    def get_map(self):
        # Use the 'static_map' service (launched by MapServer.launch) to get the map
        map_service_name = rospy.get_param("~static_map", "static_map")
        rospy.wait_for_service(map_service_name)
        map_msg = rospy.ServiceProxy(map_service_name, GetMap)().map
        map_info = map_msg.info  # Save info about map for later use

        # Create numpy array representing map for later use
        array_255 = np.array(map_msg.data).reshape(
            (map_msg.info.height, map_msg.info.width)
        )
        permissible_region = np.zeros_like(array_255, dtype=bool)
        permissible_region[
            array_255 == 0
        ] = 1  # Numpy array of dimension (map_msg.info.height, map_msg.info.width),
        # With values 0: not permissible, 1: permissible
        return permissible_region, map_info


if __name__ == "__main__":
    rospy.init_node("car_pose_node")

    rs = RacecarState()

    rospy.spin()<|MERGE_RESOLUTION|>--- conflicted
+++ resolved
@@ -275,27 +275,6 @@
         # Publish a tf between map and odom if one does not already exist
         # Otherwise, get the most recent tf between map and odom
         self.cur_map_to_odom_lock.acquire()
-<<<<<<< HEAD
-        if not self.transformer.canTransform("odom", "map", rospy.Time(0)):
-            self.br.sendTransform(
-                (self.cur_map_to_odom_trans[0], self.cur_map_to_odom_trans[1], 0.0),
-                tf.transformations.quaternion_from_euler(
-                    0, 0, self.cur_map_to_odom_rot
-                ),
-                now,
-                "odom",
-                "map",
-            )
-        else:
-            tmp_trans, tmp_rot = self.transformer.lookupTransform(
-                "odom", "map", rospy.Time(0)
-            )
-            self.cur_map_to_odom_trans[0] = tmp_trans[0]
-            self.cur_map_to_odom_trans[1] = tmp_trans[1]
-            self.cur_map_to_odom_rot = (
-                tf.transformations.euler_from_quaternion(tmp_rot)
-            )[2]
-=======
         try:
           tmp_trans, tmp_rot = self.transformer.lookupTransform("/odom", "/map", rospy.Time(0))
           self.cur_map_to_odom_trans[0] = tmp_trans[0]
@@ -309,7 +288,6 @@
         except Exception as e:
           self.br.sendTransform((self.cur_map_to_odom_trans[0],self.cur_map_to_odom_trans[1],0.0001)
                 ,tf.transformations.quaternion_from_euler(0, 0, self.cur_map_to_odom_rot),now, "/odom", "/map")
->>>>>>> dfb3356d
         self.cur_map_to_odom_lock.release()
 
         # Get the time since the last update
@@ -439,15 +417,6 @@
 
         # Update the pose of the car if either bounds checking is not enabled,
         # or bounds checking is enabled but the car is in-bounds
-<<<<<<< HEAD
-        if (
-            self.permissible_region is None
-            or self.permissible_region[
-                int(new_map_pose[1] + 0.5), int(new_map_pose[0] + 0.5)
-            ]
-            == 1
-        ):
-=======
         new_map_pose_x = int(new_map_pose[0]+0.5)
         new_map_pose_y = int(new_map_pose[1]+0.5)
         if (self.permissible_region is None or 
@@ -456,7 +425,6 @@
              new_map_pose_y >= 0 and
              new_map_pose_y < self.permissible_region.shape[0] and
              self.permissible_region[new_map_pose_y, new_map_pose_x] == 1)):
->>>>>>> dfb3356d
             # Update pose of base_footprint w.r.t odom
             self.cur_odom_to_base_trans[0] = new_pose[0]
             self.cur_odom_to_base_trans[1] = new_pose[1]
